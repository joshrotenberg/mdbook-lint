[package]
name = "mdbook-lint-rulesets"
description = "Modular rulesets for mdbook-lint - standard and mdBook-specific linting rules"
keywords = ["markdown", "linter", "mdbook", "rules", "rulesets"]
categories = ["development-tools", "text-processing"]
version.workspace = true
edition.workspace = true
rust-version.workspace = true
authors.workspace = true
license.workspace = true
repository.workspace = true

[lib]
name = "mdbook_lint_rulesets"
path = "src/lib.rs"

[features]
default = ["standard", "mdbook"]
standard = []  # Standard markdown rules (MD001-MD059)
mdbook = ["dep:mdbook"]   # mdBook-specific rules (MDBOOK001-007)

[dependencies]
# Local workspace crates
<<<<<<< HEAD
mdbook-lint-core = { version = "0.6.0", path = "../mdbook-lint-core" }
=======
mdbook-lint-core = { version = "0.7.0", path = "../mdbook-lint-core" }
>>>>>>> f24b4486

# Core dependencies
anyhow = { workspace = true }
thiserror = { workspace = true }
serde = { workspace = true }
serde_json = { workspace = true }

# Markdown parsing
comrak = { workspace = true }

# mdBook integration (for mdbook rules)
mdbook = { workspace = true, optional = true }

# Utilities
walkdir = { workspace = true }

[dev-dependencies]
tempfile = { workspace = true }<|MERGE_RESOLUTION|>--- conflicted
+++ resolved
@@ -21,11 +21,7 @@
 
 [dependencies]
 # Local workspace crates
-<<<<<<< HEAD
-mdbook-lint-core = { version = "0.6.0", path = "../mdbook-lint-core" }
-=======
 mdbook-lint-core = { version = "0.7.0", path = "../mdbook-lint-core" }
->>>>>>> f24b4486
 
 # Core dependencies
 anyhow = { workspace = true }
